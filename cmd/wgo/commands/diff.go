package commands

import (
	"context"
	"encoding/json"
	"fmt"
	"io"
	"os"
	"path/filepath"
	"strings"
	"time"

	"github.com/spf13/cobra"
	"github.com/yairfalse/wgo/internal/differ"
	wgoerrors "github.com/yairfalse/wgo/internal/errors"
	"github.com/yairfalse/wgo/internal/output"
	"github.com/yairfalse/wgo/internal/storage"
	"github.com/yairfalse/wgo/pkg/types"
	"gopkg.in/yaml.v3"
)

func newDiffCommand() *cobra.Command {
	cmd := &cobra.Command{
		Use:   "diff",
		Short: "Show infrastructure changes (like 'git diff' for infrastructure)",
		Long: `Show changes in your infrastructure state - just like 'git diff' but for infrastructure.

Works great with Unix tools and scripts. Exit codes: 0 = no changes, 1 = changes detected.

By default, compares current infrastructure state with the last scan automatically.`,
		Example: `  # See what changed in your infrastructure
  wgo diff

  # Just list what changed (like git diff --name-only)
  wgo diff --name-only

  # Show change statistics (like git diff --stat)  
  wgo diff --stat

  # Silent mode for scripts (like git diff --quiet)
  wgo diff --quiet && echo "All good!" || echo "Changes detected!"

  # Compare with specific baseline
  wgo diff --baseline prod-v1.0

  # Compare two specific snapshots
  wgo diff --from snapshot-1.json --to snapshot-2.json

  # Use in CI/CD pipelines
  if ! wgo diff --quiet; then
    echo "WARNING: Infrastructure drift detected!"
    wgo diff --stat
  fi`,
		RunE: runDiff,
	}

	// Flags - Unix-style like git diff
	cmd.Flags().String("baseline", "", "baseline name to compare against")
	cmd.Flags().String("from", "", "source snapshot file")
	cmd.Flags().String("to", "", "target snapshot file")
	cmd.Flags().String("format", "", "output format (unix, simple, name-only, stat, json, yaml)")
	cmd.Flags().StringP("output", "o", "", "output file (use '-' for stdout)")

	// Unix-style options
	cmd.Flags().Bool("name-only", false, "show only names of changed resources")
	cmd.Flags().Bool("stat", false, "show diffstat")
	cmd.Flags().BoolP("quiet", "q", false, "suppress all output, exit with status only")

	// Filtering options
	cmd.Flags().StringP("provider", "p", "", "limit diff to specific provider")
	cmd.Flags().StringSlice("region", []string{}, "limit diff to specific regions")
	cmd.Flags().StringSlice("namespace", []string{}, "limit diff to specific namespaces")
	cmd.Flags().StringSlice("resource-type", []string{}, "limit to specific resource types")
	cmd.Flags().StringSlice("ignore-fields", []string{}, "ignore changes in specified fields")
	cmd.Flags().String("min-severity", "low", "minimum severity level to show (low, medium, high, critical)")

	return cmd
}

// Helper function to load snapshot from file
func loadSnapshotFromFile(filename string) (*types.Snapshot, error) {
	data, err := os.ReadFile(filename)
	if err != nil {
		return nil, fmt.Errorf("failed to read file: %w", err)
	}

	var snapshot types.Snapshot
	if err := json.Unmarshal(data, &snapshot); err != nil {
		return nil, fmt.Errorf("failed to parse snapshot: %w", err)
	}

	return &snapshot, nil
}

// Helper function to parse risk level from string
func parseRiskLevel(severity string) differ.RiskLevel {
	switch strings.ToLower(severity) {
	case "critical":
		return differ.RiskLevelCritical
	case "high":
		return differ.RiskLevelHigh
	case "medium":
		return differ.RiskLevelMedium
	case "low":
		return differ.RiskLevelLow
	default:
		return differ.RiskLevelLow
	}
}

// Helper function to format drift report in different formats
func formatDiffReport(report *differ.DriftReport, format string, summaryOnly bool, showUnchanged bool) (string, error) {
	switch format {
	case "json":
		data, err := json.MarshalIndent(report, "", "  ")
		if err != nil {
			return "", err
		}
		return string(data), nil

	case "yaml":
		data, err := yaml.Marshal(report)
		if err != nil {
			return "", err
		}
		return string(data), nil

	case "markdown":
		return formatMarkdownReport(report, summaryOnly, showUnchanged), nil

	case "table":
		return formatTableReport(report, summaryOnly, showUnchanged), nil
	default:
		return formatTableReport(report, summaryOnly, showUnchanged), nil
	}
}

// Helper function to format report as markdown
func formatMarkdownReport(report *differ.DriftReport, summaryOnly bool, showUnchanged bool) string {
	var output strings.Builder

	output.WriteString("# Infrastructure Drift Report\n\n")
	output.WriteString("## Summary\n\n")
	output.WriteString(fmt.Sprintf("- **Total Resources**: %d\n", report.Summary.TotalResources))
	output.WriteString(fmt.Sprintf("- **Changed Resources**: %d\n", report.Summary.ChangedResources))
	output.WriteString(fmt.Sprintf("- **Added Resources**: %d\n", report.Summary.AddedResources))
	output.WriteString(fmt.Sprintf("- **Removed Resources**: %d\n", report.Summary.RemovedResources))
	output.WriteString(fmt.Sprintf("- **Modified Resources**: %d\n", report.Summary.ModifiedResources))
	output.WriteString(fmt.Sprintf("- **Overall Risk**: %s (%.2f)\n\n", report.Summary.OverallRisk, report.Summary.RiskScore))

	if len(report.Summary.ChangesBySeverity) > 0 {
		output.WriteString("### Changes by Severity\n\n")
		for severity, count := range report.Summary.ChangesBySeverity {
			if count > 0 {
				output.WriteString(fmt.Sprintf("- **%s**: %d\n", severity, count))
			}
		}
		output.WriteString("\n")
	}

	if !summaryOnly && len(report.ResourceChanges) > 0 {
		output.WriteString("## Detailed Changes\n\n")

		for _, resourceChange := range report.ResourceChanges {
			output.WriteString(fmt.Sprintf("### %s (%s)\n\n", resourceChange.ResourceID, resourceChange.ResourceType))
			output.WriteString(fmt.Sprintf("- **Provider**: %s\n", resourceChange.Provider))
			output.WriteString(fmt.Sprintf("- **Change Type**: %s\n", resourceChange.DriftType))
			output.WriteString(fmt.Sprintf("- **Severity**: %s\n", resourceChange.Severity))
			output.WriteString(fmt.Sprintf("- **Risk Score**: %.2f\n", resourceChange.RiskScore))
			output.WriteString(fmt.Sprintf("- **Description**: %s\n\n", resourceChange.Description))

			if len(resourceChange.Changes) > 0 {
				output.WriteString("#### Changes\n\n")
				for _, change := range resourceChange.Changes {
					output.WriteString(fmt.Sprintf("- **%s**: `%v` → `%v` (%s)\n",
						change.Field, change.OldValue, change.NewValue, change.Severity))
				}
				output.WriteString("\n")
			}
		}
	}

	return output.String()
}

// Helper function to format report as table
func formatTableReport(report *differ.DriftReport, summaryOnly bool, showUnchanged bool) string {
	var output strings.Builder

	output.WriteString("Drift Summary\n")
	output.WriteString("=================\n")
	output.WriteString(fmt.Sprintf("Total Resources: %d\n", report.Summary.TotalResources))
	output.WriteString(fmt.Sprintf("Changed Resources: %d\n", report.Summary.ChangedResources))
	output.WriteString(fmt.Sprintf("Added Resources: %d\n", report.Summary.AddedResources))
	output.WriteString(fmt.Sprintf("Removed Resources: %d\n", report.Summary.RemovedResources))
	output.WriteString(fmt.Sprintf("Modified Resources: %d\n", report.Summary.ModifiedResources))
	output.WriteString(fmt.Sprintf("Overall Risk: %s (%.2f)\n", report.Summary.OverallRisk, report.Summary.RiskScore))

	if len(report.Summary.ChangesBySeverity) > 0 {
		output.WriteString("\nChanges by Severity:\n")
		for severity, count := range report.Summary.ChangesBySeverity {
			if count > 0 {
				output.WriteString(fmt.Sprintf("  %s: %d\n", severity, count))
			}
		}
	}

	if len(report.Summary.ChangesByCategory) > 0 {
		output.WriteString("\nChanges by Category:\n")
		for category, count := range report.Summary.ChangesByCategory {
			if count > 0 {
				output.WriteString(fmt.Sprintf("  %s: %d\n", category, count))
			}
		}
	}

	if !summaryOnly && len(report.ResourceChanges) > 0 {
		output.WriteString("\nDetailed Changes\n")
		output.WriteString("====================\n")

		for _, resourceChange := range report.ResourceChanges {
			output.WriteString(fmt.Sprintf("\nResource: %s (%s)\n", resourceChange.ResourceID, resourceChange.ResourceType))
			output.WriteString(fmt.Sprintf("   Provider: %s\n", resourceChange.Provider))
			output.WriteString(fmt.Sprintf("   Change Type: %s\n", resourceChange.DriftType))
			output.WriteString(fmt.Sprintf("   Severity: %s\n", resourceChange.Severity))
			output.WriteString(fmt.Sprintf("   Risk Score: %.2f\n", resourceChange.RiskScore))
			output.WriteString(fmt.Sprintf("   Description: %s\n", resourceChange.Description))

			if len(resourceChange.Changes) > 0 {
				output.WriteString("   Changes:\n")
				for _, change := range resourceChange.Changes {
					output.WriteString(fmt.Sprintf("     • %s: %v → %v (%s)\n",
						change.Field, change.OldValue, change.NewValue, change.Severity))
				}
			}
		}
	}

	if report.Summary.ChangedResources == 0 {
		output.WriteString("\nNo drift detected - infrastructure matches baseline\n")
	} else {
		output.WriteString(fmt.Sprintf("\nDrift detected in %d resources\n", report.Summary.ChangedResources))
	}

	return output.String()
}

func runDiff(cmd *cobra.Command, args []string) error {
	// Parse flags
	baseline, _ := cmd.Flags().GetString("baseline")
	from, _ := cmd.Flags().GetString("from")
	to, _ := cmd.Flags().GetString("to")
	format, _ := cmd.Flags().GetString("format")
	outputFile, _ := cmd.Flags().GetString("output")
	provider, _ := cmd.Flags().GetString("provider")
	quiet, _ := cmd.Flags().GetBool("quiet")
	nameOnly, _ := cmd.Flags().GetBool("name-only")
	stat, _ := cmd.Flags().GetBool("stat")
	ignoreFields, _ := cmd.Flags().GetStringSlice("ignore-fields")
	minSeverity, _ := cmd.Flags().GetString("min-severity")

	// Check for no-color flag from global flags
	noColor := cmd.Flag("no-color") != nil && cmd.Flag("no-color").Value.String() == "true"

	// Handle format shortcuts
	if nameOnly {
		format = "name-only"
	} else if stat {
		format = "stat"
	}

	// Auto-detect last scan if no inputs provided
	if baseline == "" && from == "" && to == "" {
		// Try to find the most recent scan in ~/.wgo
		homeDir, _ := os.UserHomeDir()
		wgoDir := filepath.Join(homeDir, ".wgo")

		// Find all last-scan files
		matches, _ := filepath.Glob(filepath.Join(wgoDir, "last-scan-*.json"))
		if len(matches) == 0 {
			// No scans found - provide helpful guidance
			return wgoerrors.New(wgoerrors.ErrorTypeFileSystem, wgoerrors.ProviderUnknown,
				"No previous scans found").
				WithCause("No snapshot files in ~/.wgo").
				WithSolutions(
					"Run 'wgo scan' to create your first snapshot",
					"Specify snapshots manually with --from and --to",
				).
				WithHelp("wgo scan --help")
		}

		if len(matches) > 0 {
			// Use the most recently modified one
			var mostRecent string
			var mostRecentTime time.Time

			for _, match := range matches {
				info, err := os.Stat(match)
				if err == nil && info.ModTime().After(mostRecentTime) {
					mostRecent = match
					mostRecentTime = info.ModTime()
				}
			}

			if mostRecent != "" {
				// Extract provider from filename
				base := filepath.Base(mostRecent)
				providerName := strings.TrimPrefix(strings.TrimSuffix(base, ".json"), "last-scan-")

				fmt.Printf("Comparing %s infrastructure...\n", providerName)

				// Create temp file for new scan
				tempFile, err := os.CreateTemp("", "wgo-scan-*.json")
				if err != nil {
					return fmt.Errorf("failed to create temp file: %w", err)
				}
				tempPath := tempFile.Name()
				tempFile.Close()
				defer os.Remove(tempPath)

				// Run new scan silently
				scanCmd := newScanCommand()
				scanArgs := []string{"--provider", providerName, "--output-file", tempPath, "--quiet"}

				// Add auto-discover for terraform
				if providerName == "terraform" {
					scanArgs = append(scanArgs, "--auto-discover")
				}

<<<<<<< HEAD
				// For Kubernetes, add namespace restrictions from config to prevent scanning all namespaces
				if providerName == "kubernetes" {
					// Add configured namespaces if available
					if configuredNamespaces := getConfiguredNamespaces(); len(configuredNamespaces) > 0 {
						for _, ns := range configuredNamespaces {
							scanArgs = append(scanArgs, "--namespace", ns)
						}
					} else {
						// Default to common namespaces to prevent scanning all
						scanArgs = append(scanArgs, "--namespace", "default", "--namespace", "test-workloads")
					}
				}

=======
>>>>>>> 572ad320
				scanCmd.SetArgs(scanArgs)
				scanCmd.SetOutput(io.Discard) // Suppress output

				// Add timeout for scan execution
				ctx, cancel := context.WithTimeout(context.Background(), 30*time.Second)
				defer cancel()

				done := make(chan error, 1)
				go func() {
					done <- scanCmd.Execute()
				}()

				select {
				case err := <-done:
					if err != nil {
						// Check if it's a known error type
						if wgoErr, ok := err.(*wgoerrors.WGOError); ok {
							return wgoErr
						}
						return wgoerrors.New(wgoerrors.ErrorTypeProvider, wgoerrors.Provider(providerName),
							"Failed to scan current infrastructure").
							WithCause(err.Error()).
							WithSolutions(
								fmt.Sprintf("Run 'wgo scan --provider %s' manually to debug", providerName),
								"Check provider authentication with 'wgo check-config'",
							).
							WithHelp("wgo check-config")
					}
				case <-ctx.Done():
					return wgoerrors.New(wgoerrors.ErrorTypeNetwork, wgoerrors.Provider(providerName),
						"Scan operation timed out after 30 seconds").
						WithSolutions(
							"Try limiting the scan scope with specific namespaces",
							"Run 'wgo scan --provider kubernetes --namespace test-workloads' for targeted scanning",
							"Check cluster connectivity with 'kubectl get nodes'",
						).
						WithHelp("wgo check-config")
				}

				// Set from and to for comparison
				from = mostRecent
				to = tempPath
			}
		}
	}

	// Validate inputs after auto-detection
	if baseline == "" && (from == "" || to == "") {
		return wgoerrors.New(wgoerrors.ErrorTypeValidation, wgoerrors.ProviderUnknown,
			"Missing required arguments").
			WithCause("Must specify snapshots to compare").
			WithSolutions(
				"Run 'wgo diff' (auto-detects last scan)",
				"Use 'wgo diff --from snapshot1.json --to snapshot2.json'",
				"Use 'wgo diff --baseline prod-v1.0'",
			).
			WithHelp("wgo diff --help")
	}

	if baseline != "" && (from != "" || to != "") {
		return wgoerrors.New(wgoerrors.ErrorTypeValidation, wgoerrors.ProviderUnknown,
			"Conflicting arguments").
			WithCause("Cannot use --baseline with --from/--to").
			WithSolutions(
				"Use either --baseline OR --from/--to, not both",
				"Example: wgo diff --baseline prod-v1.0",
				"Example: wgo diff --from old.json --to new.json",
			).
			WithHelp("wgo diff --help")
	}

	// Validate format
	validFormats := []string{"table", "json", "yaml", "markdown", "unix", "simple", "name-only", "stat"}
	formatValid := false
	if format == "" {
		format = "unix" // Default format
		formatValid = true
	} else {
		for _, validFormat := range validFormats {
			if format == validFormat {
				formatValid = true
				break
			}
		}
	}
	if !formatValid {
		return fmt.Errorf("invalid format '%s'. Valid formats: %s", format, strings.Join(validFormats, ", "))
	}

	// Initialize storage
	storageConfig := storage.Config{BaseDir: "./snapshots"}
	localStorage, err := storage.NewLocalStorage(storageConfig)
	if err != nil {
		return wgoerrors.New(wgoerrors.ErrorTypeFileSystem, wgoerrors.ProviderUnknown,
			"Storage initialization failed").
			WithCause(err.Error()).
			WithSolutions(
				"Check directory permissions",
				"Ensure disk has available space",
				"Run 'wgo check-config' to diagnose",
			).
			WithHelp("wgo check-config")
	}

	// Load snapshots
	var fromSnapshot, toSnapshot *types.Snapshot

	if baseline != "" {
		// Loading baseline
		baselineData, err := localStorage.LoadBaseline(baseline)
		if err != nil {
			return wgoerrors.New(wgoerrors.ErrorTypeFileSystem, wgoerrors.ProviderUnknown,
				fmt.Sprintf("Baseline '%s' not found", baseline)).
				WithCause(err.Error()).
				WithSolutions(
					"List available baselines: wgo baseline list",
					"Create a baseline: wgo baseline create --name <name>",
					"Check baseline name spelling",
				).
				WithHelp("wgo baseline --help")
		}
		fromSnapshot, err = localStorage.LoadSnapshot(baselineData.SnapshotID)
		if err != nil {
			return wgoerrors.New(wgoerrors.ErrorTypeFileSystem, wgoerrors.ProviderUnknown,
				"Failed to load baseline snapshot data").
				WithCause(err.Error()).
				WithSolutions(
					"Baseline may be corrupted",
					"Recreate baseline: wgo baseline create --name <name>",
				).
				WithHelp("wgo baseline --help")
		}

		// Loading current snapshot
		snapshots, err := localStorage.ListSnapshots()
		if err != nil {
			return fmt.Errorf("failed to list snapshots: %w", err)
		}
		if len(snapshots) == 0 {
			return fmt.Errorf("no current snapshots found. Run 'wgo scan' first")
		}
		// Load the most recent snapshot
		toSnapshot, err = localStorage.LoadSnapshot(snapshots[0].ID)
		if err != nil {
			return fmt.Errorf("failed to load current snapshot: %w", err)
		}
		// Comparing baseline with current state
	} else {
		// Loading snapshots for comparison
		fromSnapshot, err = loadSnapshotFromFile(from)
		if err != nil {
			if os.IsNotExist(err) {
				return wgoerrors.New(wgoerrors.ErrorTypeFileSystem, wgoerrors.ProviderUnknown,
					fmt.Sprintf("Snapshot file not found: %s", from)).
					WithCause("File does not exist").
					WithSolutions(
						"Check file path and spelling",
						"Use absolute paths for clarity",
						"List available snapshots: ls ~/.wgo/history/",
					).
					WithHelp("wgo scan --help")
			}
			return wgoerrors.New(wgoerrors.ErrorTypeFileSystem, wgoerrors.ProviderUnknown,
				"Failed to load snapshot").
				WithCause(err.Error()).
				WithSolutions(
					"Ensure file is valid JSON",
					"Check file permissions",
				).
				WithHelp("wgo diff --help")
		}
		toSnapshot, err = loadSnapshotFromFile(to)
		if err != nil {
			if os.IsNotExist(err) {
				return wgoerrors.New(wgoerrors.ErrorTypeFileSystem, wgoerrors.ProviderUnknown,
					fmt.Sprintf("Snapshot file not found: %s", to)).
					WithCause("File does not exist").
					WithSolutions(
						"Check file path and spelling",
						"Use absolute paths for clarity",
						"Run 'wgo scan' to create new snapshot",
					).
					WithHelp("wgo scan --help")
			}
			return wgoerrors.New(wgoerrors.ErrorTypeFileSystem, wgoerrors.ProviderUnknown,
				"Failed to load snapshot").
				WithCause(err.Error()).
				WithSolutions(
					"Ensure file is valid JSON",
					"Check file permissions",
				).
				WithHelp("wgo diff --help")
		}
	}

	// Parse minimum severity
	minRiskLevel := parseRiskLevel(minSeverity)

	// Configure differ options
	options := differ.DiffOptions{
		IgnoreFields: ignoreFields,
		MinRiskLevel: minRiskLevel,
	}

	if provider != "" {
		// Filter to only include the specified provider
		options.IgnoreProviders = []string{}
		for _, resource := range fromSnapshot.Resources {
			if resource.Provider != provider {
				options.IgnoreProviders = append(options.IgnoreProviders, resource.Provider)
			}
		}
		// Provider filter applied
	}

	// Create differ engine
	differ := differ.NewDifferEngine(options)

	// Perform comparison
	report, err := differ.Compare(fromSnapshot, toSnapshot)
	if err != nil {
		return wgoerrors.New(wgoerrors.ErrorTypeValidation, wgoerrors.ProviderUnknown,
			"Comparison failed").
			WithCause(err.Error()).
			WithSolutions(
				"Ensure snapshots are from compatible WGO versions",
				"Check that snapshots contain valid resource data",
				"Try regenerating snapshots with 'wgo scan'",
			).
			WithHelp("wgo scan --help")
	}

	// Comparison completed

	// If quiet mode, just exit with status
	if quiet {
		if len(report.ResourceChanges) > 0 {
			os.Exit(1)
		}
		return nil
	}

	// Use Unix-style output by default
	formatter := output.NewUnixFormatter(noColor)

	var result []byte

	// Handle different formats
	switch format {
	case "", "unix":
		// Default Unix-style output
		result, err = formatter.FormatDriftReport(report)
	case "simple":
		result, err = formatter.FormatSimple(report)
	case "name-only":
		result, err = formatter.FormatNameOnly(report)
	case "stat":
		result, err = formatter.FormatStat(report)
	case "json":
		result, err = json.MarshalIndent(report, "", "  ")
	case "yaml":
		result, err = yaml.Marshal(report)
	default:
		return fmt.Errorf("unsupported format: %s", format)
	}

	if err != nil {
		return fmt.Errorf("failed to format output: %w", err)
	}

	// Output the result
	if outputFile == "" || outputFile == "-" {
		fmt.Print(string(result))
	} else {
		if err := os.WriteFile(outputFile, result, 0644); err != nil {
			return fmt.Errorf("failed to write output file: %w", err)
		}
	}

	// Set exit code based on whether drift was detected
	if len(report.ResourceChanges) > 0 {
		os.Exit(1) // Drift detected - like git diff
	}

	return nil
}

// getConfiguredNamespaces reads namespaces from the config file
func getConfiguredNamespaces() []string {
	// Try to read from config file
	homeDir, err := os.UserHomeDir()
	if err != nil {
		return nil
	}

	configFile := filepath.Join(homeDir, ".wgo", "config.yaml")
	data, err := os.ReadFile(configFile)
	if err != nil {
		return nil
	}

	var config struct {
		Providers struct {
			Kubernetes struct {
				Namespaces []string `yaml:"namespaces"`
			} `yaml:"kubernetes"`
		} `yaml:"providers"`
	}

	if err := yaml.Unmarshal(data, &config); err != nil {
		return nil
	}

	return config.Providers.Kubernetes.Namespaces
}<|MERGE_RESOLUTION|>--- conflicted
+++ resolved
@@ -326,23 +326,6 @@
 				if providerName == "terraform" {
 					scanArgs = append(scanArgs, "--auto-discover")
 				}
-
-<<<<<<< HEAD
-				// For Kubernetes, add namespace restrictions from config to prevent scanning all namespaces
-				if providerName == "kubernetes" {
-					// Add configured namespaces if available
-					if configuredNamespaces := getConfiguredNamespaces(); len(configuredNamespaces) > 0 {
-						for _, ns := range configuredNamespaces {
-							scanArgs = append(scanArgs, "--namespace", ns)
-						}
-					} else {
-						// Default to common namespaces to prevent scanning all
-						scanArgs = append(scanArgs, "--namespace", "default", "--namespace", "test-workloads")
-					}
-				}
-
-=======
->>>>>>> 572ad320
 				scanCmd.SetArgs(scanArgs)
 				scanCmd.SetOutput(io.Discard) // Suppress output
 
@@ -628,33 +611,4 @@
 	}
 
 	return nil
-}
-
-// getConfiguredNamespaces reads namespaces from the config file
-func getConfiguredNamespaces() []string {
-	// Try to read from config file
-	homeDir, err := os.UserHomeDir()
-	if err != nil {
-		return nil
-	}
-
-	configFile := filepath.Join(homeDir, ".wgo", "config.yaml")
-	data, err := os.ReadFile(configFile)
-	if err != nil {
-		return nil
-	}
-
-	var config struct {
-		Providers struct {
-			Kubernetes struct {
-				Namespaces []string `yaml:"namespaces"`
-			} `yaml:"kubernetes"`
-		} `yaml:"providers"`
-	}
-
-	if err := yaml.Unmarshal(data, &config); err != nil {
-		return nil
-	}
-
-	return config.Providers.Kubernetes.Namespaces
 }