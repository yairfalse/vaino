--- conflicted
+++ resolved
@@ -241,15 +241,10 @@
     # Map architecture names for download
     local download_arch="$arch"
     
-<<<<<<< HEAD
-    local url="https://github.com/$REPO_OWNER/$REPO_NAME/releases/download/$version/${REPO_NAME}_${os}_${download_arch}${ext}"
+    local url="https://github.com/$REPO_OWNER/$REPO_NAME/releases/download/$version/${REPO_NAME}_${download_os}_${download_arch}${ext}"
     local download_file="$TEMP_DIR/vaino${ext}"
-=======
-    local url="https://github.com/$REPO_OWNER/$REPO_NAME/releases/download/$version/${REPO_NAME}_${download_os}_${download_arch}${ext}"
-    local download_file="$TEMP_DIR/wgo${ext}"
     local checksum_url="https://github.com/$REPO_OWNER/$REPO_NAME/releases/download/$version/checksums.txt"
     local checksum_file="$TEMP_DIR/checksums.txt"
->>>>>>> 32cb9552
     
     log_info "Downloading from: $url"
     
