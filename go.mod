module github.com/yairfalse/wgo

go 1.21

require (
<<<<<<< HEAD
	github.com/anthropics/anthropic-sdk-go v1.5.0
=======
	github.com/sirupsen/logrus v1.9.3
>>>>>>> 78333bd1
	github.com/spf13/cobra v1.8.0
	github.com/spf13/viper v1.18.2
)

require (
	github.com/fsnotify/fsnotify v1.7.0 // indirect
	github.com/hashicorp/hcl v1.0.0 // indirect
	github.com/inconshreveable/mousetrap v1.1.0 // indirect
	github.com/magiconair/properties v1.8.7 // indirect
	github.com/mitchellh/mapstructure v1.5.0 // indirect
	github.com/pelletier/go-toml/v2 v2.1.0 // indirect
	github.com/sagikazarmark/locafero v0.4.0 // indirect
	github.com/sagikazarmark/slog-shim v0.1.0 // indirect
	github.com/sourcegraph/conc v0.3.0 // indirect
	github.com/spf13/afero v1.11.0 // indirect
	github.com/spf13/cast v1.6.0 // indirect
	github.com/spf13/pflag v1.0.5 // indirect
	github.com/subosito/gotenv v1.6.0 // indirect
	github.com/tidwall/gjson v1.14.4 // indirect
	github.com/tidwall/match v1.1.1 // indirect
	github.com/tidwall/pretty v1.2.1 // indirect
	github.com/tidwall/sjson v1.2.5 // indirect
	go.uber.org/atomic v1.9.0 // indirect
	go.uber.org/multierr v1.9.0 // indirect
	golang.org/x/exp v0.0.0-20230905200255-921286631fa9 // indirect
	golang.org/x/sys v0.22.0 // indirect
	golang.org/x/text v0.16.0 // indirect
	gopkg.in/ini.v1 v1.67.0 // indirect
	gopkg.in/yaml.v3 v3.0.1 // indirect
)<|MERGE_RESOLUTION|>--- conflicted
+++ resolved
@@ -3,11 +3,8 @@
 go 1.21
 
 require (
-<<<<<<< HEAD
 	github.com/anthropics/anthropic-sdk-go v1.5.0
-=======
 	github.com/sirupsen/logrus v1.9.3
->>>>>>> 78333bd1
 	github.com/spf13/cobra v1.8.0
 	github.com/spf13/viper v1.18.2
 )
